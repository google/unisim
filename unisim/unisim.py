<<<<<<< HEAD
"""
 Copyright 2023 Google LLC

 Licensed under the Apache License, Version 2.0 (the "License");
 you may not use this file except in compliance with the License.
 You may obtain a copy of the License at

      https://www.apache.org/licenses/LICENSE-2.0

 Unless required by applicable law or agreed to in writing, software
 distributed under the License is distributed on an "AS IS" BASIS,
 WITHOUT WARRANTIES OR CONDITIONS OF ANY KIND, either express or implied.
 See the License for the specific language governing permissions and
 limitations under the License.
 """

from abc import ABC
from .enums import IndexerType, ModalityType, AcceleratorType, BackendType
=======
from .config import get_accelerator
from .embedder import TextEmbedder
from .enums import AcceleratorType, IndexerType
>>>>>>> ba923480
from .modality import Modality
from .viz import Visualization


class TextSim:
    def __init__(
        self,
        store_data: bool = True,
        global_threshold: float = 0.9,
        partial_threshold: float = 0.85,
        index_type: str | IndexerType = "exact",
        batch_size: int = 128,
        use_accelerator: bool = True,
        model_id: str = "text/retsim/1",
        verbose: int = 0,
    ) -> None:
        super().__init__()
        self.store_data = store_data
        self.global_threshold = global_threshold
        self.partial_threshold = partial_threshold
        self.index_type = index_type if isinstance(index_type, IndexerType) else IndexerType[index_type]
        self.batch_size = batch_size
        self.use_accelerator = use_accelerator
        self.verbose = verbose

        if self.store_data:
            print("UniSim is storing a copy of the indexed data")
            print("if you are using large data corpus consider disable this behavior using store_data=False")
        else:
            print("UniSim is not storing a copy of the index data to save memory")
            print("If you want to store it use store_data=True")

        if use_accelerator and not get_accelerator() == AcceleratorType.gpu:
            print("Accelerator is not available, using cpu instead")
            self.use_accelerator = False

        # viz
        self.viz = Visualization()

        self.text_embedder = TextEmbedder(
            batch_size=self.batch_size,
            version=self.model_id,
            verbose=self.verbose,
        )

        # Initalizing the models/embedders
        self.modality = Modality(
            store_data=self.store_data,
            global_threshold=self.global_threshold,
            partial_threshold=self.partial_threshold,
            index_type=self.index_type,
            batch_size=self.batch_size,
            embedding_model=self.text_embedder,
            model_id=self.model_id,
            index_params=None,
            verbose=self.verbose,
        )

    def info(self):
        print("[Embedder]")
        print(f"|-batch_size: {self.batch_size}")
        print("[Indexer]")
        print(f"|-index_type: {self.index_type.name}")
        print(f"|-use_accelerator: {self.use_accelerator}")
        print(f"|-store index data: {self.store_data}")

    def similarity(self, input_1: str, input_2: str) -> float:
        return self.modality.similarity(input_1, input_2)<|MERGE_RESOLUTION|>--- conflicted
+++ resolved
@@ -1,4 +1,3 @@
-<<<<<<< HEAD
 """
  Copyright 2023 Google LLC
 
@@ -14,14 +13,9 @@
  See the License for the specific language governing permissions and
  limitations under the License.
  """
-
-from abc import ABC
-from .enums import IndexerType, ModalityType, AcceleratorType, BackendType
-=======
 from .config import get_accelerator
 from .embedder import TextEmbedder
 from .enums import AcceleratorType, IndexerType
->>>>>>> ba923480
 from .modality import Modality
 from .viz import Visualization
 
