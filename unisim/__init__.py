--- conflicted
+++ resolved
@@ -1,4 +1,3 @@
-<<<<<<< HEAD
 """
  Copyright 2023 Google LLC
 
@@ -14,11 +13,5 @@
  See the License for the specific language governing permissions and
  limitations under the License.
  """
-
-__version__ = '0.0.1'
-from .unisim import ExactUniSim   # noqa: F401
-from .unisim import ApproxUniSim  # noqa: F401
-=======
 __version__ = "0.0.1"
-from .unisim import TextSim  # noqa: F401
->>>>>>> ba923480
+from .unisim import TextSim  # noqa: F401