--- conflicted
+++ resolved
@@ -1,4 +1,3 @@
-<<<<<<< HEAD
 """
  Copyright 2023 Google LLC
 
@@ -14,11 +13,6 @@
  See the License for the specific language governing permissions and
  limitations under the License.
  """
-
-from functools import cache
-import numpy as np
-=======
->>>>>>> ba923480
 from concurrent import futures
 from functools import cache
 from typing import AnyStr, Sequence
