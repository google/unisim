<<<<<<< HEAD
"""
 Copyright 2023 Google LLC

 Licensed under the Apache License, Version 2.0 (the "License");
 you may not use this file except in compliance with the License.
 You may obtain a copy of the License at

      https://www.apache.org/licenses/LICENSE-2.0

 Unless required by applicable law or agreed to in writing, software
 distributed under the License is distributed on an "AS IS" BASIS,
 WITHOUT WARRANTIES OR CONDITIONS OF ANY KIND, either express or implied.
 See the License for the specific language governing permissions and
 limitations under the License.
 """

from perfcounters import PerfCounters
=======
from typing import AnyStr, Sequence, Tuple

>>>>>>> ba923480
import numpy as np

from ...config import floatx
from ...types import BatchGlobalEmbeddings, BatchPartialEmbeddings
from ..embedder import Embedder
from .binarizer import binarizer


class TextEmbedder(Embedder):
    """Convert text to embeddings

    Use RetSim model to convert text to embeddings
    """

    def __init__(self, batch_size: int, version: int = 1, verbose: int = 0) -> None:
        # model loading is handled in the super
        super().__init__(batch_size=batch_size, modality="text", model_version=version, verbose=verbose)
        # set constanstant
        self.chunk_size = 512
        self.embdding_size = 256

    def embed(
        self,
        inputs: Sequence[AnyStr],
    ) -> Tuple[BatchGlobalEmbeddings, BatchPartialEmbeddings]:
        """Compute text embeddins

        A note on performance:
        inputs are non constant size so there is a lot vectorization ops
        we can't use or have to do by hand. That said we are in O(N)
        complexity. There is headroom to go faster if bottleneck.

        Args:
            inputs (Sequence[AnyStr]): _description_

        Returns:
            Tuple[BatchGlobalEmbeddings, BatchPartialEmbeddings]: _description_
        """
<<<<<<< HEAD
        cnts = PerfCounters()
        cnts.start('total')

        # inputs: [text1, text2, text3]
        # if bacckend == bacj,e.tf:
        cnts.start('binarizer')
=======
>>>>>>> ba923480
        batch, docids = binarizer(inputs, chunk_size=self.chunk_size)
        partial_embeddings = self.predict(batch)

        # averaging - might be faster with TF FIXME: try and benchmark
        partial_embeddings = np.asanyarray(partial_embeddings, dtype=floatx())
        avg_embeddings = []
        stacked_partial_embeddings = []  # we need those
        for idxs in docids:
            embs = np.take(partial_embeddings, idxs, axis=0)
            avg_emb = np.sum(embs, axis=0) / len(embs)
            avg_embeddings.append(avg_emb)
            stacked_partial_embeddings.append(embs)

        # NOTE: avg_embeddings is a list of np.array here. We need to stack later.
        return avg_embeddings, stacked_partial_embeddings<|MERGE_RESOLUTION|>--- conflicted
+++ resolved
@@ -1,4 +1,3 @@
-<<<<<<< HEAD
 """
  Copyright 2023 Google LLC
 
@@ -14,12 +13,7 @@
  See the License for the specific language governing permissions and
  limitations under the License.
  """
-
-from perfcounters import PerfCounters
-=======
 from typing import AnyStr, Sequence, Tuple
-
->>>>>>> ba923480
 import numpy as np
 
 from ...config import floatx
@@ -58,15 +52,6 @@
         Returns:
             Tuple[BatchGlobalEmbeddings, BatchPartialEmbeddings]: _description_
         """
-<<<<<<< HEAD
-        cnts = PerfCounters()
-        cnts.start('total')
-
-        # inputs: [text1, text2, text3]
-        # if bacckend == bacj,e.tf:
-        cnts.start('binarizer')
-=======
->>>>>>> ba923480
         batch, docids = binarizer(inputs, chunk_size=self.chunk_size)
         partial_embeddings = self.predict(batch)
 
